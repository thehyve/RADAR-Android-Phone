--- conflicted
+++ resolved
@@ -17,10 +17,7 @@
         <service android:name=".PhoneLocationService"/>
         <service android:name=".PhoneLogService"/>
         <service android:name=".PhoneUsageService"/>
-<<<<<<< HEAD
+        <service android:name=".PhoneContactsListService"/>
         <service android:name=".PhoneBluetoothService"/>
-=======
-        <service android:name=".PhoneContactsListService"/>
->>>>>>> c4df06d9
     </application>
 </manifest>