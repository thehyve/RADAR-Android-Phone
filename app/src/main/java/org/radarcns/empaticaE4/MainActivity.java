--- conflicted
+++ resolved
@@ -20,11 +20,9 @@
 import android.widget.TextView;
 import android.widget.Toast;
 
-<<<<<<< HEAD
 import org.radarcns.R;
-=======
 import org.radarcns.android.DeviceServiceConnection;
->>>>>>> 12d141f9
+
 import org.radarcns.android.DeviceStatusListener;
 import org.radarcns.kafka.rest.ServerStatusListener;
 import org.slf4j.Logger;
@@ -40,29 +38,6 @@
     private final static Logger logger = LoggerFactory.getLogger(MainActivity.class);
 
     private static final int REQUEST_ENABLE_PERMISSIONS = 2;
-<<<<<<< HEAD
-=======
-    private TextView accel_xLabel;
-    private TextView accel_yLabel;
-    private TextView accel_zLabel;
-    private TextView bvpLabel;
-    private TextView edaLabel;
-    private TextView ibiLabel;
-    private TextView temperatureLabel;
-    private TextView batteryLabel;
-    private TextView statusLabel;
-    private TextView serverStatusLabel;
-    private TextView emptyDevices;
-    private TextView accelSensorLabel;
-    private TextView bvpSensorLabel;
-    private TextView edaSensorLabel;
-    private TextView temperatureSensorLabel;
-    private Button stopButton;
-    private RelativeLayout dataCnt;
-    private RelativeLayout deviceView;
-    private TextView deviceLabel;
-    private Map<DeviceServiceConnection, Button> deviceButtons;
->>>>>>> 12d141f9
 
     private long uiRefreshRate;
 
@@ -97,12 +72,8 @@
     public MainActivity() {
         super();
         isForcedDisconnected = false;
-<<<<<<< HEAD
-        mConnection = new E4ServiceConnection(this);
-
-=======
         mConnection = new DeviceServiceConnection(this);
->>>>>>> 12d141f9
+
         serverStatusListener = new BroadcastReceiver() {
             @Override
             public void onReceive(Context context, Intent intent) {
@@ -196,11 +167,14 @@
             @Override
             public void run() {
                 try {
-                    DeviceServiceConnection connection = getActiveConnection();
+                    DeviceServiceConnection connection;
+                    synchronized (MainActivity.this) {
+                        connection = activeConnection;
+                    }
                     if (connection != null) {
-                        mUIUpdater.updateWithData(connection);
+                        mUIUpdater.updateWithData(connection, 0);
                     } else if( mConnection.hasService() ) {
-                        mUIUpdater.updateWithData(mConnection);
+                        mUIUpdater.updateWithData(mConnection, 0);
                     }
                 } catch (RemoteException e) {
                     logger.warn("Failed to update device data", e);
@@ -313,19 +287,6 @@
         }
     }
 
-<<<<<<< HEAD
-    public void bindToEmpatica(E4ServiceConnection connection) {
-        logger.info("Intending to start E4 service");
-
-        Intent e4serviceIntent = new Intent(this, E4Service.class);
-        e4serviceIntent.putExtra("kafka_rest_proxy_url", getString(R.string.kafka_rest_proxy_url));
-        e4serviceIntent.putExtra("schema_registry_url", getString(R.string.schema_registry_url));
-        e4serviceIntent.putExtra("group_id", getString(R.string.group_id));
-        e4serviceIntent.putExtra("empatica_api_key", getString(R.string.apikey));
-        startService(e4serviceIntent);
-        bindService(e4serviceIntent, connection, Context.BIND_ABOVE_CLIENT);
-    }
-
     // Update a label with some text, making sure this is run in the UI thread
     private void updateLabel(final TextView label, final String text) {
         runOnUiThread(new Runnable() {
@@ -334,39 +295,9 @@
                 label.setText(text);
             }
         });
-=======
-    void addDeviceButton(final DeviceServiceConnection connection) {
-        String name = connection.getDeviceName();
-        if (name != null) {
-            emptyDevices.setVisibility(View.INVISIBLE);
-            Button btn = new Button(this);
-            btn.setLayoutParams(new RelativeLayout.LayoutParams(
-                    RelativeLayout.LayoutParams.WRAP_CONTENT, RelativeLayout.LayoutParams.WRAP_CONTENT));
-            btn.setText(name);
-            btn.setId(View.NO_ID);
-            btn.setOnClickListener(new View.OnClickListener() {
-                @Override
-                public void onClick(View v) {
-                    synchronized (MainActivity.this) {
-                        activeConnection = connection;
-                    }
-                }
-            });
-            deviceView.addView(btn);
-            deviceButtons.put(connection, btn);
-        }
->>>>>>> 12d141f9
-    }
-
-    synchronized DeviceServiceConnection getActiveConnection() {
-        return activeConnection;
-    }
-
-<<<<<<< HEAD
-    public void serviceConnected(final E4ServiceConnection connection) {
-=======
+    }
+
     public void serviceConnected(final DeviceServiceConnection connection) {
->>>>>>> 12d141f9
         synchronized (this) {
             if (activeConnection == null) {
                 activeConnection = connection;
@@ -379,25 +310,6 @@
         } catch (RemoteException e) {
             logger.warn("Failed to update UI server status");
         }
-<<<<<<< HEAD
-
-=======
-        runOnUiThread(new Runnable() {
-              @Override
-              public void run() {
-                  Button showButton = (Button) findViewById(R.id.showButton);
-                  showButton.setVisibility(View.VISIBLE);
-                  showButton.setOnClickListener(new View.OnClickListener() {
-                      public void onClick(View v) {
-                          DeviceServiceConnection active = getActiveConnection();
-                          if (active != null) {
-                              new E4HeartbeatToast(MainActivity.this).execute(active);
-                          }
-                      }
-                  });
-              }
-        });
->>>>>>> 12d141f9
         startScanning();
     }
 
@@ -486,20 +398,14 @@
     }
 
     public class DeviceUIUpdater implements Runnable {
-        final DecimalFormat singleDecimal = new DecimalFormat("0.0");
-        final DecimalFormat doubleDecimal = new DecimalFormat("0.00");
-        final DecimalFormat noDecimals = new DecimalFormat("0");
         E4DeviceStatus deviceData = null;
         String deviceName = null;
-
-<<<<<<< HEAD
-        public void updateWithData(@NonNull E4ServiceConnection connection) throws RemoteException {
-            deviceData = connection.getDeviceData();
-=======
-        void updateWithData(@NonNull DeviceServiceConnection connection) throws RemoteException {
+        int row;
+
+        void updateWithData(@NonNull DeviceServiceConnection connection, int row) throws RemoteException {
             deviceData = (E4DeviceStatus)connection.getDeviceData();
->>>>>>> 12d141f9
             deviceName = connection.getDeviceName();
+            this.row = row;
             runOnUiThread(this);
         }
 
@@ -508,30 +414,8 @@
             if (deviceData == null) {
                 return;
             }
-<<<<<<< HEAD
-            updateRow(deviceData, 0);
-            updateDeviceName(deviceName, 0);
-=======
-            deviceLabel.setText(deviceName);
-            float[] acceleration = deviceData.getAcceleration();
-            setText(accel_xLabel, acceleration[0], "g", doubleDecimal);
-            setText(accel_yLabel, acceleration[1], "g", doubleDecimal);
-            setText(accel_zLabel, acceleration[2], "g", doubleDecimal);
-            setText(bvpLabel, deviceData.getBloodVolumePulse(), "\u00B5W", singleDecimal);
-            setText(edaLabel, deviceData.getElectroDermalActivity(), "\u00B5S", doubleDecimal);
-            setText(ibiLabel, deviceData.getInterBeatInterval(), "s", doubleDecimal);
-            setText(temperatureLabel, deviceData.getTemperature(), "\u2103", singleDecimal);
-            setText(batteryLabel, 100*deviceData.getBatteryLevel(), "%", noDecimals);
->>>>>>> 12d141f9
-        }
-
-        void setText(TextView label, float value, String suffix, DecimalFormat formatter) {
-            if (Float.isNaN(value)) {
-                // em dash
-                label.setText("\u2014");
-            } else {
-                label.setText(formatter.format(value) + " " + suffix);
-            }
+            updateRow(deviceData, row);
+            updateDeviceName(deviceName, row);
         }
     }
 
@@ -546,17 +430,18 @@
     }
 
     public void showDetails(View v) {
-        int rowIndex = getRowIndexFromView(v);
-
-        try {
-            E4DeviceStatus deviceData = mConnection.getDeviceData();
-            String deviceName = mConnection.getDeviceName();
-            updateRow(deviceData, rowIndex);
-            updateDeviceName(deviceName, rowIndex);
-        } catch(RemoteException e) {
-            logger.info("Not connected " + e.toString() );
-        }
-
+        final int rowIndex = getRowIndexFromView(v);
+
+        mHandler.post(new Runnable() {
+            @Override
+            public void run() {
+                try {
+                    mUIUpdater.updateWithData(mConnection, rowIndex);
+                } catch (RemoteException e) {
+                    logger.warn("Failed to update view with device data");
+                }
+            }
+        });
     }
 
     private int getRowIndexFromView(View v) {
